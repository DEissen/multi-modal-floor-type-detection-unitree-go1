from random import shuffle, randint
import os

from custom_utils.utils import CustomLogger
from main import main


def complete_unimodal_test(num_runs_per_sensor=1):
    """
        Train a uni-modal model for each sensor present in the FTD-Dataset with the default config.

        Parameters:
            - num_runs_per_sensor (int): Defines how often training for each unimodal model shall be performed
    """
    perform_training = True
    run_path = r""
    num_ckpt_to_load = None
    logger = CustomLogger()

    # list of sensors to use
    sensors = ['accelerometer', 'BellyCamLeft', 'BellyCamRight', 'bodyHeight', 'ChinCamLeft', 'ChinCamRight', 'footForce', 'gyroscope',
               'HeadCamLeft', 'HeadCamRight', 'LeftCamLeft', 'LeftCamRight', 'mode', 'RightCamLeft', 'RightCamRight', 'rpy', 'velocity', 'yawSpeed']

    for sensor in sensors:
        sensor = [sensor]
        for i in range(num_runs_per_sensor):
            main(perform_training, sensor, run_path, num_ckpt_to_load, logger)


def test_random_multimodal_models(number_of_runs):
    """
        Train number_of_runs different random multi-modal models. Sensors for the multi-modal model are selected randomly.
        At least two and max 1/3 of the sensors are selected for each run.

        Parameters:
            - number_of_runs (int): Number of how many random multi-modal models shall be trained.

    """
    perform_training = True
    run_path = r""
    num_ckpt_to_load = None
    logger = CustomLogger()

    # run training for number_of_runs times with random subset of sensors
    for i in range(number_of_runs):
        # reinitialize list for each run
        sensors = ['accelerometer', 'BellyCamLeft', 'BellyCamRight', 'bodyHeight', 'ChinCamLeft', 'ChinCamRight', 'footForce', 'gyroscope',
                   'HeadCamLeft', 'HeadCamRight', 'LeftCamLeft', 'LeftCamRight', 'mode', 'RightCamLeft', 'RightCamRight', 'rpy', 'velocity', 'yawSpeed']
        # shuffle full list
        shuffle(sensors)
        # get random number of sensors (at least 2 and max 1/3 of sensors to keep it short)
        num_of_sensors = randint(2, int(len(sensors)/3))

        sensors = sensors[:num_of_sensors]
        main(perform_training, sensors, run_path, num_ckpt_to_load, logger)


def perform_test_multiple_times(number_of_runs):
    perform_training = True
    run_path = r""
    num_ckpt_to_load = None
    logger = CustomLogger()
    sensors = None

    for i in range(number_of_runs):
        main(perform_training, sensors, run_path, num_ckpt_to_load, logger)

def evaluate_hyp_opt_runs(runs_base_path):
    """
        Function to evaluate multiple runs (e.g. from hyperparameter optimization) and log the values for each folder in a csv file which has the same name as the directory which runs_base_path refers to.

        Parameters:
            - runs_base_path (str): Path to directory which contains runs to evaluate

    """
    logger = CustomLogger()

    res_dict = {}

    for root, dirs, files in os.walk(runs_base_path):
        for dir in dirs:
            run_path =  os.path.join(root, dir)

            print(f"\n\nStart evaluation for:{run_path}")
            try:
                test_acc = main(perform_training=False, run_path=run_path, logger=logger)
            except:
                print(f"Run {run_path} has no checkpoints (val_acc too bad), thus result is set to 0")
                test_acc = 0

            res_dict[dir] = float(test_acc)

        break

    best_run = max(res_dict, key=res_dict.get)
    print(f"{best_run}: {res_dict[best_run]}")

    sorted_res_dict = dict(sorted(res_dict.items(), key=lambda item: item[1]))

    csv_filename = runs_base_path.split("/")[-1]

    with open(f"./{csv_filename}.csv", "w") as file:
        for _, key in enumerate(sorted_res_dict):
            file.write(f"{key},{sorted_res_dict[key]}\n")

if __name__ == "__main__":
    # ### uncomment function which you want to use
    # complete_unimodal_test(3)
    # test_random_multimodal_models(10)
<<<<<<< HEAD
    perform_test_multiple_times(3)
=======
    # perform_test_multiple_times(2)
    evaluate_hyp_opt_runs(r"")
>>>>>>> ec55922d
<|MERGE_RESOLUTION|>--- conflicted
+++ resolved
@@ -107,9 +107,5 @@
     # ### uncomment function which you want to use
     # complete_unimodal_test(3)
     # test_random_multimodal_models(10)
-<<<<<<< HEAD
-    perform_test_multiple_times(3)
-=======
-    # perform_test_multiple_times(2)
-    evaluate_hyp_opt_runs(r"")
->>>>>>> ec55922d
+    # perform_test_multiple_times(3)
+    evaluate_hyp_opt_runs(r"")