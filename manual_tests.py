from random import shuffle, randint
import os

from custom_utils.utils import CustomLogger
from main import main


def complete_unimodal_test(num_runs_per_sensor=1):
    """
        Train a uni-modal model for each sensor present in the FTD-Dataset with the default config.

        Parameters:
            - num_runs_per_sensor (int): Defines how often training for each unimodal model shall be performed
    """
    perform_training = True
    run_path = r""
    num_ckpt_to_load = None
    logger = CustomLogger()

    # list of sensors to use
    sensors = ['accelerometer', 'BellyCamLeft', 'BellyCamRight', 'bodyHeight', 'ChinCamLeft', 'ChinCamRight', 'footForce', 'gyroscope',
               'HeadCamLeft', 'HeadCamRight', 'LeftCamLeft', 'LeftCamRight', 'mode', 'RightCamLeft', 'RightCamRight', 'rpy', 'velocity', 'yawSpeed']

    for sensor in sensors:
        sensor = [sensor]
        for i in range(num_runs_per_sensor):
            main(perform_training, sensor, run_path, num_ckpt_to_load, logger)


def test_random_multimodal_models(number_of_runs):
    """
        Train number_of_runs different random multi-modal models. Sensors for the multi-modal model are selected randomly.
        At least two and max 1/3 of the sensors are selected for each run.

        Parameters:
            - number_of_runs (int): Number of how many random multi-modal models shall be trained.

    """
    perform_training = True
    run_path = r""
    num_ckpt_to_load = None
    logger = CustomLogger()

    # run training for number_of_runs times with random subset of sensors
    for i in range(number_of_runs):
        # reinitialize list for each run
        sensors = ['accelerometer', 'BellyCamLeft', 'BellyCamRight', 'bodyHeight', 'ChinCamLeft', 'ChinCamRight', 'footForce', 'gyroscope',
                   'HeadCamLeft', 'HeadCamRight', 'LeftCamLeft', 'LeftCamRight', 'mode', 'RightCamLeft', 'RightCamRight', 'rpy', 'velocity', 'yawSpeed']
        # shuffle full list
        shuffle(sensors)
        # get random number of sensors (at least 2 and max 1/3 of sensors to keep it short)
        num_of_sensors = randint(2, int(len(sensors)/3))

        sensors = sensors[:num_of_sensors]
        main(perform_training, sensors, run_path, num_ckpt_to_load, logger)


def perform_test_multiple_times(number_of_runs):
    perform_training = True
    run_path = r""
    num_ckpt_to_load = None
    logger = CustomLogger()
    sensors = ["HeadCamLeft", "footForce", "BellyCamLeft"]

    for i in range(number_of_runs):
        main(perform_training, sensors, run_path, num_ckpt_to_load, logger)

<<<<<<< HEAD
def evaluate_hyp_opt_runs(runs_base_path):
    """
        Function to evaluate multiple runs (e.g. from hyperparameter optimization) and log the values for each folder in a csv file which has the same name as the directory which runs_base_path refers to.

        Parameters:
            - runs_base_path (str): Path to directory which contains runs to evaluate

    """
    logger = CustomLogger()

    res_dict = {}

    for root, dirs, files in os.walk(runs_base_path):
        for dir in dirs:
            run_path =  os.path.join(root, dir)

            print(f"\n\nStart evaluation for:{run_path}")
            try:
                test_acc = main(perform_training=False, run_path=run_path, logger=logger)
            except:
                print(f"Run {run_path} has no checkpoints (val_acc too bad), thus result is set to 0")
                test_acc = 0

            res_dict[dir] = float(test_acc)

        break

    best_run = max(res_dict, key=res_dict.get)
    print(f"{best_run}: {res_dict[best_run]}")

    sorted_res_dict = dict(sorted(res_dict.items(), key=lambda item: item[1]))

    csv_filename = runs_base_path.split("/")[-1]

    with open(f"./{csv_filename}.csv", "w") as file:
        for _, key in enumerate(sorted_res_dict):
            file.write(f"{key},{sorted_res_dict[key]}\n")
=======
>>>>>>> 16816dc8

if __name__ == "__main__":
    # ### uncomment function which you want to use
    # complete_unimodal_test(3)
    # test_random_multimodal_models(10)
    # perform_test_multiple_times(2)
    evaluate_hyp_opt_runs(r"")<|MERGE_RESOLUTION|>--- conflicted
+++ resolved
@@ -65,7 +65,6 @@
     for i in range(number_of_runs):
         main(perform_training, sensors, run_path, num_ckpt_to_load, logger)
 
-<<<<<<< HEAD
 def evaluate_hyp_opt_runs(runs_base_path):
     """
         Function to evaluate multiple runs (e.g. from hyperparameter optimization) and log the values for each folder in a csv file which has the same name as the directory which runs_base_path refers to.
@@ -103,8 +102,6 @@
     with open(f"./{csv_filename}.csv", "w") as file:
         for _, key in enumerate(sorted_res_dict):
             file.write(f"{key},{sorted_res_dict[key]}\n")
-=======
->>>>>>> 16816dc8
 
 if __name__ == "__main__":
     # ### uncomment function which you want to use
